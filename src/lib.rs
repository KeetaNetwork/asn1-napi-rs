#[macro_use]
extern crate napi_derive;

use anyhow::{bail, Error, Result};
use asn1_rs::{ASN1DateTime, Boolean, GeneralizedTime, Integer, PrintableString, ToDer, UtcTime};
use chrono::{DateTime, Datelike, NaiveDateTime, TimeZone, Timelike, Utc};
use der_parser::ber::{
    ber_read_element_header, parse_ber_bitstring, parse_ber_bool, parse_ber_generalizedtime,
    parse_ber_generalstring, parse_ber_integer, parse_ber_null, parse_ber_octetstring,
    parse_ber_printablestring, parse_ber_sequence, parse_ber_universalstring, parse_ber_utctime,
    parse_ber_utf8string, parse_ber_visiblestring, BerObject, BerObjectContent, Tag,
};
use napi::{
    bindgen_prelude::{FromNapiValue, ToNapiValue},
    JsBigInt, JsBoolean, JsDate, JsNumber, JsString, JsUnknown, ValueType,
};
use thiserror::Error;

/// Library errors
#[derive(Error, Debug)]
enum ASN1NAPIError {
    #[error("Unable to handle JS input type")]
    UnknownArgument,
    #[error("The provided string is of an unknown format")]
    UnknownStringFormat,
    #[error("The provided ASN1 data is malformed and cannot be decoded")]
    MalformedData,
}

/// TODO Native encoding without dependencies
pub enum UniversalTag {
    Boolean = 0x01, // +
    Integer = 0x02, // +
    BitString = 0x03,
    OctetString = 0x04, // +
    Null = 0x05,        // +
    ObjectID = 0x06,
    ObjectDescriptor = 0x07,
    External = 0x08,
    Real = 0x09,
    Enumerated = 0xA,
    EmbeddedPDV = 0xB,
    UTF8String = 0xC, // +
    RelativeObjectID = 0xD,
    Sequence = 0x10,
    Set = 0x11,
    NumericString = 0x12,
    PrintableString = 0x13, // +
    TelexString = 0x14,
    VideotexString = 0x15,
    IA5String = 0x16,
    UTCTime = 0x17,
    GeneralizedTime = 0x18,
    GraphicString = 0x19,
    VisibleString = 0x1A,   // +
    GeneralString = 0x1B,   // +
    UniversalString = 0x1C, // +
    ChracterString = 0x1D,
    BMPString = 0x1E,
}

unsafe impl Send for UniversalTag {}
unsafe impl Sync for UniversalTag {}

/// JavaScript Types
#[napi]
#[derive(Debug)]
pub enum JsType {
    Sequence,
    Integer,
    DateTime,
    Null,
    String,
    Boolean,
    Unknown,
    Undefined,
}

/// Convert ASN1 BER encoded data to JS native types.
#[napi(js_name = "Asn1")]
#[derive(Debug)]
pub struct ASN1toJS {
    js_type: JsType,
    data: Vec<u8>,
}

/// ANS1 OID.
#[napi]
#[derive(Hash, Eq, PartialEq, Debug)]
pub struct ASN1OID {
    r#type: String,
    oid: String,
}

/// Convert JS input into ASN1 BER encoded data.
///
/// See [`asn1_rs::asn1_types`]
#[napi(js_name = "JStoASN1")]
pub fn js_to_asn1(data: JsUnknown) -> Result<Vec<u8>> {
    let mut writer = Vec::new();

    match data.get_type()? {
        ValueType::Boolean => {
            Boolean::new(if get_boolean_from_js(data)? { 1 } else { 0 }).write_der(&mut writer)?
        }
        ValueType::BigInt => {
            Integer::from_i128(get_big_integer_from_js(data)?).write_der(&mut writer)?
        }
        ValueType::Number => {
            Integer::from_i32(get_integer_from_js(data)?).write_der(&mut writer)?
        }
        ValueType::String => {
            PrintableString::from(get_string_from_js(data)?).write_der(&mut writer)?
        }
        ValueType::Object if data.is_date()? => {
            chrono_to_generalized_time(get_date_time_from_js(data)?).write_der(&mut writer)?
        }
        ValueType::Unknown if data.is_array()? => {
            println!("{:?}", data.get_type());
            // let obj: Vec<JsUnknown> = data.coerce_to_object()?.to_vec();
            // writer = Sequence::from_iter_to_der(obj).unwrap();
            todo!()
        }
        _ => {
            bail!(ASN1NAPIError::UnknownArgument)
        }
    };

    Ok(writer)
}

#[napi(js_name = "ASN1toJS")]
pub fn asn1_to_js(_data: JsUnknown) -> Result<JsUnknown> {
    todo!()
}

/// Get an ASN1 boolean from a JsUnknown.
fn get_boolean_from_js(data: JsUnknown) -> Result<bool> {
    Ok(JsBoolean::from_unknown(data)?.get_value()?)
}

/// Get a string from a JsUnknown.
fn get_string_from_js(data: JsUnknown) -> Result<String> {
<<<<<<< HEAD
    Ok(JsString::from_unknown(data)?.into_utf8()?.into_owned()?)
=======
    Ok(data.coerce_to_string()?.into_utf8()?.into_owned()?)
>>>>>>> 24d3edd9
}

/// Get an i32 integer from a JsUnknown.
fn get_integer_from_js(data: JsUnknown) -> Result<i32> {
    Ok(JsNumber::from_unknown(data)?.get_int32()?)
}

<<<<<<< HEAD
/// Get an i128 integer from a JsUnknown.
fn get_big_integer_from_js(data: JsUnknown) -> Result<i128> {
    Ok(JsBigInt::from_unknown(data)?.get_i128()?.0)
=======
/// Get an i64 integer from a JsUnknown.
fn get_big_integer_from_js(data: JsUnknown) -> Result<i64> {
    Ok(data.coerce_to_number()?.get_int64()?)
>>>>>>> 24d3edd9
}

/// Get an chrono datetime from a JsUnknown.
/// JavaScript Date objects are described in
/// [Section 20.3](https://tc39.github.io/ecma262/#sec-date-objects)
/// of the ECMAScript Language Specification.
fn get_date_time_from_js(data: JsUnknown) -> Result<DateTime<Utc>> {
    let js_date = JsDate::try_from(data)?;
    let timestamp = js_date.value_of()? as i64;
    let naive = NaiveDateTime::from_timestamp(timestamp / 1000, (timestamp % 1000) as u32);

    Ok(DateTime::from_utc(naive, Utc))
}

/// Convert a chrono time to a GeneralizedTime.
pub fn chrono_to_generalized_time<T: TimeZone>(date: DateTime<T>) -> GeneralizedTime {
    GeneralizedTime::new(ASN1DateTime::new(
        date.year() as u32,
        date.month() as u8,
        date.day() as u8,
        date.hour() as u8,
        date.minute() as u8,
        date.second() as u8,
        Some(date.timestamp_subsec_millis() as u16),
        asn1_rs::ASN1TimeZone::Offset(0, 0),
    ))
}

/// Convert a chrono time to a UtcTime.
pub fn chrono_to_utc_time<T: TimeZone>(date: DateTime<T>) -> UtcTime {
    UtcTime::new(ASN1DateTime::new(
        date.year() as u32,
        date.month() as u8,
        date.day() as u8,
        date.hour() as u8,
        date.minute() as u8,
        date.second() as u8,
        Some(date.timestamp_subsec_millis() as u16),
        asn1_rs::ASN1TimeZone::Offset(0, 0),
    ))
}

/// Convert raw data from BER encoding
fn get_ber_object(data: &'_ [u8]) -> Result<BerObject<'_>> {
    let (_, header) = ber_read_element_header(data)?;
    let (_, result) = match header.tag() {
        Tag::Null => parse_ber_null(&[]),
        Tag::Utf8String => parse_ber_utf8string(data),
        Tag::PrintableString => parse_ber_printablestring(data),
        Tag::BitString => parse_ber_bitstring(data),
<<<<<<< HEAD
        Tag::VisibleString => parse_ber_visiblestring(data),
        Tag::UniversalString => parse_ber_universalstring(data),
        Tag::GeneralString => parse_ber_generalstring(data),
        Tag::OctetString => parse_ber_octetstring(data),
=======
>>>>>>> 24d3edd9
        Tag::Integer => parse_ber_integer(data),
        Tag::Boolean => parse_ber_bool(data),
        Tag::Sequence => parse_ber_sequence(data),
        Tag::GeneralizedTime => parse_ber_generalizedtime(data),
<<<<<<< HEAD
        Tag::UtcTime => parse_ber_utctime(data),
=======
>>>>>>> 24d3edd9
        tag => {
            println!("{:?}", tag);
            todo!()
        }
    }?;

    Ok(result)
}

/// Get a chrono DateTime from a BerObject
fn get_chrono_from_ber_object(obj: BerObject) -> Result<DateTime<Utc>> {
    if let BerObjectContent::GeneralizedTime(data) = obj.content {
        Ok(Utc
            .ymd(
                data.year.try_into()?,
                data.month.try_into()?,
                data.day.try_into()?,
            )
            .and_hms(
                data.hour.try_into()?,
                data.minute.try_into()?,
                data.second.try_into()?,
            ))
    } else {
        bail!(ASN1NAPIError::UnknownArgument)
    }
}

#[napi]
impl ASN1toJS {
    /// Create a new ANS1toJS instance from ASN1 encoded data.
    #[napi(constructor)]
    pub fn new(data: Vec<u8>) -> Result<Self> {
        let (_, header) = ber_read_element_header(&data)?;

        Ok(ASN1toJS {
            js_type: Self::fetch_type(header.tag()),
            data,
        })
    }

    /// Return a JsType from a BER tag.
    pub fn fetch_type(tag: Tag) -> JsType {
        match tag {
            Tag::Boolean => JsType::Boolean,
            Tag::Integer => JsType::Integer,
            _ => JsType::Unknown,
        }
    }

    /// Get the JsType of the encoded data.
    #[napi(getter)]
    pub fn get_type(&self) -> JsType {
        self.js_type
    }

    /// Create an instance of ANS1toJS from Base64 encoded data.
    #[napi]
    pub fn from_base64(value: String) -> Result<Self> {
        Self::try_from(value)
    }

    /// Create an instance of ANS1toJS from hex encoded data
    #[napi]
    pub fn from_hex(value: String) -> Result<Self> {
        if let Ok(result) = hex::decode(value) {
            Self::try_from(result.as_slice())
        } else {
            bail!(ASN1NAPIError::UnknownStringFormat)
        }
    }

    /// Convert to an integer.
    #[napi]
    pub fn into_integer(&self) -> Result<i32> {
        if let Ok(data) = get_ber_object(&self.data) {
            Ok(data.as_i32()?)
        } else {
            bail!(ASN1NAPIError::MalformedData)
        }
    }

    /// Convert to a big integer.
    #[napi]
    pub fn into_big_integer(&self) -> Result<i128> {
        if let Ok(data) = get_ber_object(&self.data) {
            Ok(i128::try_from(data.as_bigint()?)?)
        } else {
            bail!(ASN1NAPIError::MalformedData)
        }
    }

    /// Convert to a boolean.
    #[napi]
    pub fn into_bool(&self) -> Result<bool> {
        if let Ok(data) = get_ber_object(&self.data) {
            Ok(data.as_bool()?)
        } else {
            bail!(ASN1NAPIError::MalformedData)
        }
    }

    /// Convert to a string.
    #[napi]
    pub fn into_string(&self) -> Result<String> {
        if let Ok(data) = get_ber_object(&self.data) {
            Ok(data.as_str()?.to_string())
        } else {
            bail!(ASN1NAPIError::MalformedData)
        }
    }

    /// Convert to a date.
    #[napi]
    pub fn into_date(&self) -> Result<DateTime<Utc>> {
        if let Ok(data) = get_ber_object(&self.data) {
            Ok(get_chrono_from_ber_object(data)?)
        } else {
            bail!(ASN1NAPIError::MalformedData)
        }
    }
}

impl TryFrom<String> for ASN1toJS {
    type Error = Error;

    /// Create an instance of ANS1toJS from Base64 or hex encoded data.
    fn try_from(value: String) -> std::result::Result<Self, Self::Error> {
        Self::try_from(value.as_str())
    }
}

impl<'a> TryFrom<&'a str> for ASN1toJS {
    type Error = Error;

    /// Create an instance of ANS1toJS from Base64 or hex encoded data.
    fn try_from(value: &'a str) -> std::result::Result<Self, Self::Error> {
        if let Ok(result) = base64::decode(value) {
            Self::try_from(result.as_slice())
        } else if let Ok(result) = hex::decode(value) {
            Self::try_from(result.as_slice())
        } else {
            bail!(ASN1NAPIError::UnknownStringFormat)
        }
    }
}

impl<'a> TryFrom<&'a [u8]> for ASN1toJS {
    type Error = Error;

    /// Create an instance of ANS1toJS from Base64 encoded data.
    fn try_from(value: &'a [u8]) -> Result<Self, Self::Error> {
        if let Ok(data) = get_ber_object(value)?.to_vec() {
            Self::new(data)
        } else {
            bail!(ASN1NAPIError::UnknownArgument)
        }
    }
}

#[cfg(test)]
mod test {
    use chrono::{TimeZone, Utc};
    use der_parser::ber::{parse_ber_sequence, Tag};

    use crate::get_ber_object;
    use crate::ASN1toJS;

    const TEST_BLOCK: &str = "MIHWAgEAAgIByAIBexgTMjAyMjA2MjIxODE4MDAuMjEwW\
                              gQiAALE/SPerrujysUeJZetilu60VeOZ29M3vyUsjGPdq\
                              agsgQguP6a3fMrNmLVzXptmUh0I8Otu5S3fX4PWWBDbWx\
                              Ed+IwLDAqAgEABCIAA8GUaJ5YXCd7B46iRMLXMtmmPOW5\
                              v3MD2DK+so3K1BuRAgEKAkEA66ba0QK07zVrshYkOF3cO\
                              aW61T1ckn9QymeSBE+yE7EJPDnrN6g54KxBaAjRVFlT3i\
                              Ze4qTtQfXRoCkhoCgzqg==";

    #[test]
    fn test_lib_asn1_sequence() {
        let data = base64::decode(TEST_BLOCK).expect("base64");
        let (_, sequence) = parse_ber_sequence(&data).expect("Failed to parse object");

        sequence.ref_iter().for_each(|element| {
            println!("{:?}", element);
        });

        assert_eq!(sequence.header.tag(), Tag::Sequence);
    }

    #[test]
    fn test_asn1_get_ber_object() {
        let bytes = vec![0x02, 0x03, 0x01, 0x00, 0x01, 0x02, 0x03, 0x01, 0x00, 0x00];
        let convert = get_ber_object(&bytes);

        assert!(convert.is_ok());
        assert_eq!(convert.unwrap().content.as_u64(), Ok(65537));
    }

    #[test]
    fn test_asn1_to_js_into_bool() {
        let encoded_true = "AQH/";
        let encoded_false = "AQEA";

        let obj_true = ASN1toJS::from_base64(encoded_true.into()).expect("base64");
        let obj_false = ASN1toJS::from_base64(encoded_false.into()).expect("base64");

        assert!(obj_true.into_bool().unwrap());
        assert!(!obj_false.into_bool().unwrap());
    }

    #[test]
    fn test_asn1_to_js_into_integer() {
        let encoded = "AgEq";
        let obj = ASN1toJS::from_base64(encoded.into()).expect("base64");

        assert_eq!(obj.into_integer().unwrap(), 42_i32);
    }

    #[test]
    fn test_asn1_to_js_into_big_integer() {
        let encoded = "AgkBAgMEBQYHCAk=";
        let obj = ASN1toJS::from_base64(encoded.into()).expect("base64");

        assert_eq!(obj.into_big_integer().unwrap(), 18591708106338011145);
    }

    #[test]
    fn test_asn1_to_js_into_string() {
        let encoded = "EwR0ZXN0";
        let obj = ASN1toJS::from_base64(encoded.into()).expect("base64");

        assert_eq!(obj.into_string().unwrap(), "test");
    }

    #[test]
    fn test_asn1_to_js_into_date() {
        let encoded = "GA8yMDIyMDkyNjEwMDAwMFo=";
        let obj = ASN1toJS::from_base64(encoded.into()).expect("base64");

        assert_eq!(
            obj.into_date().unwrap(),
            Utc.ymd(2022, 9, 26).and_hms_milli(10, 0, 0, 0)
        );
    }
}<|MERGE_RESOLUTION|>--- conflicted
+++ resolved
@@ -141,11 +141,8 @@
 
 /// Get a string from a JsUnknown.
 fn get_string_from_js(data: JsUnknown) -> Result<String> {
-<<<<<<< HEAD
     Ok(JsString::from_unknown(data)?.into_utf8()?.into_owned()?)
-=======
     Ok(data.coerce_to_string()?.into_utf8()?.into_owned()?)
->>>>>>> 24d3edd9
 }
 
 /// Get an i32 integer from a JsUnknown.
@@ -153,15 +150,12 @@
     Ok(JsNumber::from_unknown(data)?.get_int32()?)
 }
 
-<<<<<<< HEAD
 /// Get an i128 integer from a JsUnknown.
 fn get_big_integer_from_js(data: JsUnknown) -> Result<i128> {
     Ok(JsBigInt::from_unknown(data)?.get_i128()?.0)
-=======
 /// Get an i64 integer from a JsUnknown.
 fn get_big_integer_from_js(data: JsUnknown) -> Result<i64> {
     Ok(data.coerce_to_number()?.get_int64()?)
->>>>>>> 24d3edd9
 }
 
 /// Get an chrono datetime from a JsUnknown.
@@ -212,21 +206,15 @@
         Tag::Utf8String => parse_ber_utf8string(data),
         Tag::PrintableString => parse_ber_printablestring(data),
         Tag::BitString => parse_ber_bitstring(data),
-<<<<<<< HEAD
         Tag::VisibleString => parse_ber_visiblestring(data),
         Tag::UniversalString => parse_ber_universalstring(data),
         Tag::GeneralString => parse_ber_generalstring(data),
         Tag::OctetString => parse_ber_octetstring(data),
-=======
->>>>>>> 24d3edd9
         Tag::Integer => parse_ber_integer(data),
         Tag::Boolean => parse_ber_bool(data),
         Tag::Sequence => parse_ber_sequence(data),
         Tag::GeneralizedTime => parse_ber_generalizedtime(data),
-<<<<<<< HEAD
         Tag::UtcTime => parse_ber_utctime(data),
-=======
->>>>>>> 24d3edd9
         tag => {
             println!("{:?}", tag);
             todo!()
