--- conflicted
+++ resolved
@@ -98,11 +98,8 @@
       "TS_NODE_PROJECT": "./tsconfig.json"
     }
   },
-<<<<<<< HEAD
   "packageManager": "npm@6.14.17",
-=======
   "packageManager": "yarn@3.2.3",
->>>>>>> ca30cbe9
   "bugs": {
     "url": "https://github.com/KeetaPay/asn1-napi-rs/issues"
   }
